from collections import OrderedDict
from typing import Optional
import torch
import torch.nn as nn
import torch.nn.functional as F
from torch.distributions import OneHotCategorical, Normal
from einops import rearrange, repeat, reduce
from einops.layers.torch import Rearrange
from torch.cuda.amp import autocast
from torchvision.transforms import Resize
from sub_models.functions_losses import SymLogTwoHotLoss
from sub_models.attention_blocks import get_subsequent_mask_with_batch_length, get_subsequent_mask, get_causal_mask
from sub_models.transformer_model import StochasticTransformerKVCache, TransformerXL
from agents import TransformerWithCLS
import agents
from math import sqrt
from sub_models.dino_sam import DinoSAM_OCextractor, SpatialBroadcastDecoder


def linear_warmup_exp_decay(warmup_steps: Optional[int] = None, exp_decay_rate: Optional[float] = None, exp_decay_steps: Optional[int] = None):
    assert (exp_decay_steps is None) == (exp_decay_rate is None)
    use_exp_decay = exp_decay_rate is not None
    if warmup_steps is not None:
        assert warmup_steps > 0
    def lr_lambda(step):
        multiplier = 1.0
        if warmup_steps is not None and step < warmup_steps:
            multiplier *= step / warmup_steps
        if use_exp_decay:
            multiplier *= exp_decay_rate ** (step / exp_decay_steps)
        return multiplier
    return lr_lambda

class EncoderBN(nn.Module):
    def __init__(self, in_channels, stem_channels, final_feature_width) -> None:
        super().__init__()

        backbone = []
        # stem
        backbone.append(
            nn.Conv2d(
                in_channels=in_channels,
                out_channels=stem_channels,
                kernel_size=4,
                stride=2,
                padding=1,
                bias=False
            )
        )
        feature_width = 64//2
        channels = stem_channels
        backbone.append(nn.BatchNorm2d(stem_channels))
        backbone.append(nn.ReLU(inplace=True))

        # layers
        while True:
            backbone.append(
                nn.Conv2d(
                    in_channels=channels,
                    out_channels=channels*2,
                    kernel_size=4,
                    stride=2,
                    padding=1,
                    bias=False
                )
            )
            channels *= 2
            feature_width //= 2
            backbone.append(nn.BatchNorm2d(channels))
            backbone.append(nn.ReLU(inplace=True))

            if feature_width == final_feature_width:
                break

        self.backbone = nn.Sequential(*backbone)
        self.last_channels = channels

    def forward(self, x):
        batch_size = x.shape[0]
        x = rearrange(x, "B L C H W -> (B L) C H W")
        x = self.backbone(x)
        x = rearrange(x, "(B L) C H W -> B L (C H W)", B=batch_size)
        return x


class DecoderBN(nn.Module):
    def __init__(self, stoch_dim, last_channels, original_in_channels, stem_channels, final_feature_width) -> None:
        super().__init__()

        backbone = []
        # stem
        backbone.append(nn.Linear(stoch_dim, last_channels*final_feature_width*final_feature_width, bias=False))
        backbone.append(Rearrange('B L (C H W) -> (B L) C H W', C=last_channels, H=final_feature_width))
        backbone.append(nn.BatchNorm2d(last_channels))
        backbone.append(nn.ReLU(inplace=True))
        # residual_layer
        # backbone.append(ResidualStack(last_channels, 1, last_channels//4))
        # layers
        channels = last_channels
        feat_width = final_feature_width
        while True:
            if channels == stem_channels:
                break
            backbone.append(
                nn.ConvTranspose2d(
                    in_channels=channels,
                    out_channels=channels//2,
                    kernel_size=4,
                    stride=2,
                    padding=1,
                    bias=False
                )
            )
            channels //= 2
            feat_width *= 2
            backbone.append(nn.BatchNorm2d(channels))
            backbone.append(nn.ReLU(inplace=True))

        backbone.append(
            nn.ConvTranspose2d(
                in_channels=channels,
                out_channels=original_in_channels,
                kernel_size=4,
                stride=2,
                padding=1
            )
        )
        self.backbone = nn.Sequential(*backbone)

    def forward(self, sample):
        batch_size = sample.shape[0]
        obs_hat = self.backbone(sample)
        obs_hat = rearrange(obs_hat, "(B L) C H W -> B L C H W", B=batch_size)
        return obs_hat


class DistHead(nn.Module):
    '''
    Dist: abbreviation of distribution
    '''
    def __init__(self, image_feat_dim, transformer_hidden_dim, stoch_dim) -> None:
        super().__init__()
        self.stoch_dim = stoch_dim
        self.post_head = nn.Linear(image_feat_dim, stoch_dim*stoch_dim)
        self.prior_head = nn.Linear(transformer_hidden_dim, stoch_dim*stoch_dim)

    def unimix(self, logits, mixing_ratio=0.01):
        # uniform noise mixing
        probs = F.softmax(logits, dim=-1)
        mixed_probs = mixing_ratio * torch.ones_like(probs) / self.stoch_dim + (1-mixing_ratio) * probs
        logits = torch.log(mixed_probs + 1e-6)
        return logits

    def forward_post(self, x):
        logits = self.post_head(x)
        logits = rearrange(logits, "B L S (K C) -> B L S K C", K=self.stoch_dim)
        logits = self.unimix(logits)
        return logits

    def forward_prior(self, x, generation=False):
        logits = self.prior_head(x)
        if generation:
            logits = rearrange(logits, "B L S (K C) -> B L S K C", K=self.stoch_dim)
        else:
            if logits.dim() == 4:
                logits = rearrange(logits, "B L S (K C) -> B L S K C", K=self.stoch_dim)
            else:
                logits = rearrange(logits, "B L (K C) -> B L K C", K=self.stoch_dim)

        logits = self.unimix(logits)
        return logits

class OCDistHead(nn.Module):
    '''
    Dist: abbreviation of distribution
    '''
    def __init__(self, image_feat_dim, transformer_hidden_dim, stoch_dim) -> None:
        super().__init__()
        self.stoch_dim = stoch_dim
        self.post_head = nn.Linear(image_feat_dim, stoch_dim*stoch_dim)
        self.prior_head = nn.Linear(transformer_hidden_dim, stoch_dim*stoch_dim)

    def forward_post(self, x):
        logits = self.post_head(x)
        return logits

    def forward_prior(self, x, generation=False):
        logits = self.prior_head(x)
        return logits


class RewardDecoder(nn.Module):
    def __init__(self, num_classes, embedding_size, transformer_hidden_dim) -> None:
        super().__init__()
        self.backbone = nn.Sequential(
            nn.Linear(transformer_hidden_dim, transformer_hidden_dim, bias=False),
            nn.LayerNorm(transformer_hidden_dim),
            nn.ReLU(inplace=True),
            nn.Linear(transformer_hidden_dim, transformer_hidden_dim, bias=False),
            nn.LayerNorm(transformer_hidden_dim),
            nn.ReLU(inplace=True),
        )
        self.head = nn.Linear(transformer_hidden_dim, num_classes)

    def forward(self, feat):
        feat = self.backbone(feat)
        reward = self.head(feat)
        return reward


class TerminationDecoder(nn.Module):
    def __init__(self,  embedding_size, transformer_hidden_dim) -> None:
        super().__init__()
        self.backbone = nn.Sequential(
            nn.Linear(transformer_hidden_dim, transformer_hidden_dim, bias=False),
            nn.LayerNorm(transformer_hidden_dim),
            nn.ReLU(inplace=True),
            nn.Linear(transformer_hidden_dim, transformer_hidden_dim, bias=False),
            nn.LayerNorm(transformer_hidden_dim),
            nn.ReLU(inplace=True),
        )
        self.head = nn.Sequential(
            nn.Linear(transformer_hidden_dim, 1),
            # nn.Sigmoid()
        )

    def forward(self, feat):
        feat = self.backbone(feat)
        termination = self.head(feat)
        termination = termination.squeeze(-1)  # remove last 1 dim
        return termination
    
class SlotsHead(nn.Module):
    def __init__(self,  embedding_size, transformer_hidden_dim) -> None:
        super().__init__()
        self.backbone = nn.Sequential(
            nn.Linear(transformer_hidden_dim, transformer_hidden_dim, bias=False),
            nn.ReLU(inplace=True),
            nn.Linear(transformer_hidden_dim, transformer_hidden_dim, bias=False),
            nn.ReLU(inplace=True),
        )
        self.head = nn.Sequential(
            nn.Linear(transformer_hidden_dim, embedding_size),
        )

    def forward(self, feat):
        feat = self.backbone(feat)
        termination = self.head(feat)
        return termination


class MSELoss(nn.Module):
    def __init__(self) -> None:
        super().__init__()

    def forward(self, obs_hat, obs):
        loss = (obs_hat - obs)**2
        loss = reduce(loss, "B L C H W -> B L", "sum")
        return loss.mean()


class CategoricalKLDivLossWithFreeBits(nn.Module):
    def __init__(self, free_bits) -> None:
        super().__init__()
        self.free_bits = free_bits

    def forward(self, p_logits, q_logits):
        p_dist = OneHotCategorical(logits=p_logits)
        q_dist = OneHotCategorical(logits=q_logits)
        kl_div = torch.distributions.kl.kl_divergence(p_dist, q_dist)
        kl_div = reduce(kl_div, "B L D -> B L", "sum")
        kl_div = kl_div.mean()
        real_kl_div = kl_div
        kl_div = torch.max(torch.ones_like(kl_div)*self.free_bits, kl_div)
        return kl_div, real_kl_div


class WorldModel(nn.Module):
    def __init__(self, in_channels, action_dim, transformer_max_length, transformer_hidden_dim, transformer_num_layers, transformer_num_heads, conf):
        super().__init__()
        self.transformer_hidden_dim = transformer_hidden_dim
        self.final_feature_width = 4
        self.stoch_dim = conf.Models.WorldModel.stochastic_dim
        self.stoch_flattened_dim = self.stoch_dim*self.stoch_dim
        dtype = conf.BasicSettings.dtype
        self.use_amp = True if (dtype == 'torch.float16' or dtype == 'torch.bfloat16') else False
        self.tensor_dtype = torch.float16 if dtype == 'torch.float16' else torch.bfloat16 if dtype == 'torch.bfloat16' else torch.float32
        self.imagine_batch_size = -1
        self.imagine_batch_length = -1
        self.conf = conf
        self.num_slots = self.conf.Models.Slot_attn.num_slots

        if conf.Models.WorldModel.model == 'OC-irisXL':
            decoder_config = conf.Models.Decoder
            slot_attn_config = conf.Models.Slot_attn
            self.dino = DinoSAM_OCextractor(conf.Models.WorldModel, decoder_config, slot_attn_config)
            
            self.storm_transformer = TransformerXL(
                stoch_dim=self.stoch_flattened_dim,
                action_dim=action_dim,
                feat_dim=transformer_hidden_dim,
                transformer_layer_config=conf.Models.WorldModel.transformer_layer, 
                num_layers=conf.Models.WorldModel.TransformerNumLayers,
                max_length=conf.Models.WorldModel.TransformerMaxLength,
                mem_length=conf.Models.WorldModel.wm_memory_length,
                conf=conf
            )
            self.image_decoder = SpatialBroadcastDecoder(
                resolution=conf.Models.Decoder.resolution, 
                dec_input_dim=conf.Models.Decoder.dec_input_dim,
                dec_hidden_dim=conf.Models.Decoder.dec_hidden_dim,
                out_ch=conf.Models.Decoder.out_ch
            )
            if conf.Models.WorldModel.stochastic_head:
                self.dist_head = DistHead(
                    image_feat_dim=conf.Models.Slot_attn.token_dim,
                    transformer_hidden_dim=transformer_hidden_dim,
                    stoch_dim=self.stoch_dim
                )
            else:
                self.dist_head = OCDistHead(
                    image_feat_dim=conf.Models.Slot_attn.token_dim,
                    transformer_hidden_dim=transformer_hidden_dim,
                    stoch_dim=self.stoch_dim
                )
            
            if conf.Models.WorldModel.wm_oc_pool_layer == 'cls-transformer':
                self.wm_oc_pool_layer = TransformerWithCLS(transformer_hidden_dim, transformer_hidden_dim, self.conf.Models.CLSTransformer.NumHeads, self.conf.Models.CLSTransformer.NumLayers)
            else:
                self.wm_oc_pool_layer = nn.Sequential(
                    nn.Linear(self.conf.Models.Slot_attn.num_slots*transformer_hidden_dim, transformer_hidden_dim, bias=False),
                    nn.LayerNorm(transformer_hidden_dim),
                    nn.ReLU()
                    )
                
            self.slots_head = SlotsHead(
                embedding_size=conf.Models.Slot_attn.token_dim,
                transformer_hidden_dim=transformer_hidden_dim
            )
            self.reward_decoder = RewardDecoder(
                num_classes=255,
                embedding_size=transformer_hidden_dim,
                transformer_hidden_dim=transformer_hidden_dim
            )
            self.termination_decoder = TerminationDecoder(
                embedding_size=transformer_hidden_dim,
                transformer_hidden_dim=transformer_hidden_dim
            )
            
            self.downsample = Resize(size=(conf.Models.Decoder.resolution, conf.Models.Decoder.resolution))
<<<<<<< HEAD
            self.dino_parameters = list(self.dino.parameters()) 
            self.decoder_parameters = list(self.image_decoder.parameters()) 
=======
            self.dino_parameters = list(self.dino.parameters())
>>>>>>> 9d7dd9b4
            self.wm_parameters = list(self.storm_transformer.parameters()) + list(self.wm_oc_pool_layer.parameters()) + list(self.slots_head.parameters()) + list(self.termination_decoder.parameters()) + list(self.reward_decoder.parameters()) + list(self.dist_head.parameters()) 
            self.dec_parameters = list(self.image_decoder.parameters())
            self.dino_optimizer = torch.optim.Adam(self.dino_parameters, lr=0.0002)
            self.decoder_optimizer = torch.optim.Adam(self.decoder_parameters, lr=0.0002)
            self.wm_optimizer = torch.optim.Adam(self.wm_parameters, lr=1e-4)
            self.dec_optimizer = torch.optim.Adam(self.dec_parameters, lr=0.0002)

            self.dino_scheduler = torch.optim.lr_scheduler.LambdaLR(self.dino_optimizer, lr_lambda=linear_warmup_exp_decay(10000, 0.5, 100000))
            # self.dino_scheduler = None
            self.wm_scheduler = None
            self.dec_scheduler = None

        else:
            self.encoder = EncoderBN(
                in_channels=in_channels,
                stem_channels=32,
                final_feature_width=self.final_feature_width
            )
            self.storm_transformer = StochasticTransformerKVCache(
                stoch_dim=self.stoch_flattened_dim,
                action_dim=action_dim,
                feat_dim=transformer_hidden_dim,
                num_layers=transformer_num_layers,
                num_heads=transformer_num_heads,
                max_length=transformer_max_length,
                dropout=0.1
            )
            self.image_decoder = DecoderBN(
                stoch_dim=self.stoch_flattened_dim,
                last_channels=self.encoder.last_channels,
                original_in_channels=in_channels,
                stem_channels=32,
                final_feature_width=self.final_feature_width
            )
            self.dist_head = DistHead(
                image_feat_dim=self.encoder.last_channels*self.final_feature_width*self.final_feature_width,
                transformer_hidden_dim=transformer_hidden_dim,
                stoch_dim=self.stoch_dim
            )

            self.reward_decoder = RewardDecoder(
                num_classes=255,
                embedding_size=self.stoch_flattened_dim,
                transformer_hidden_dim=transformer_hidden_dim
            )
            self.termination_decoder = TerminationDecoder(
                embedding_size=self.stoch_flattened_dim,
                transformer_hidden_dim=transformer_hidden_dim
            )
            self.optimizer = torch.optim.Adam(self.parameters(), lr=1e-4)


        self.mse_loss_func = MSELoss()
        self.ce_loss = nn.CrossEntropyLoss()
        self.bce_with_logits_loss_func = nn.BCEWithLogitsLoss()
        self.symlog_twohot_loss_func = SymLogTwoHotLoss(num_classes=255, lower_bound=-20, upper_bound=20)
        self.categorical_kl_div_loss = CategoricalKLDivLossWithFreeBits(free_bits=1)
        
        self.scaler = torch.cuda.amp.GradScaler(enabled=self.use_amp)

    def load(self, path, device):
        def extract_state_dict(state_dict, module_name):
            return OrderedDict({k.split('.', 1)[1]: v for k, v in state_dict.items() if k.startswith(module_name)})
        
        self.dino.load_state_dict(extract_state_dict(torch.load(path, map_location=device), 'tokenizer'), strict=False)
        self.image_decoder.load_state_dict(extract_state_dict(torch.load(path, map_location=device), 'image_decoder'))

    def encode_obs(self, obs):
        if self.conf.Models.WorldModel.model=='OC-irisXL':
            with torch.autocast(device_type='cuda', dtype=self.tensor_dtype, enabled=self.use_amp):
                slots, attns, z_vit = self.dino.dino_encode(obs) 
                post_logits = self.dist_head.forward_post(slots) 
                sample = self.stright_throught_gradient(post_logits, sample_mode="random_sample") if self.conf.Models.WorldModel.stochastic_head else post_logits
                return slots, sample, attns, z_vit
        else:
            with torch.autocast(device_type='cuda', dtype=self.tensor_dtype, enabled=self.use_amp):
                embedding = self.encoder(obs)
                post_logits = self.dist_head.forward_post(embedding)
                sample = self.stright_throught_gradient(post_logits, sample_mode="random_sample")
                flattened_sample = self.flatten_sample(sample)
            return flattened_sample
        
    def decode(self, z: torch.Tensor) -> torch.Tensor:
        shape = z.shape  # (..., C, D)
        z = z.view(-1, *shape[-3:])
        rec = self.image_decoder(z)
        rec = rec.reshape(*shape[:-3], *rec.shape[1:])
        return rec

    def calc_last_dist_feat(self, latent, action, termination=None, mems=None, device='cuda:0'):
        with torch.autocast(device_type='cuda', dtype=self.tensor_dtype, enabled=self.use_amp):
            if isinstance(self.storm_transformer, StochasticTransformerKVCache):
                temporal_mask = get_subsequent_mask(latent)
                dist_feat = self.storm_transformer(latent, action, temporal_mask)
                prior_logits = self.dist_head.forward_prior(dist_feat[:, -1:]) 
                prior_sample = self.stright_throught_gradient(prior_logits, sample_mode="random_sample")
                prior_flattened_sample = self.flatten_sample(prior_sample)
                return prior_flattened_sample, dist_feat[:, -1:]
            else:
                src_length = tgt_length = latent.shape[1] * self.conf.Models.Slot_attn.num_slots
                src_length = src_length + mems[0].shape[0] if mems is not None else src_length
                sequence_length = latent.shape[1] + mems[0].shape[0]/self.conf.Models.Slot_attn.num_slots 
                positions = torch.arange(sequence_length -1, -1, -1, device=device).repeat_interleave(self.conf.Models.Slot_attn.num_slots, dim=0).long() if self.conf.Models.WorldModel.slot_based  else torch.arange(src_length - 1, -1, -1, device=device) 
                temporal_mask = get_causal_mask(src_length, tgt_length, device, torch.tensor(termination).t().to(device), self.conf.Models.Slot_attn.num_slots, mem_num_tokens=mems[0].shape[0], generation=True)
                if latent.dim() == 5:
                    latent = rearrange(latent, 'b t s e E->b t s (e E)')
                dist_feat, mems = self.storm_transformer(latent, action, temporal_mask, positions, mems, generation=True)
                prior_logits = self.dist_head.forward_prior(dist_feat[:, -1:], generation=True) if self.conf.Models.WorldModel.stochastic_head else dist_feat[:, -1:]
                prior_sample = self.stright_throught_gradient(prior_logits, sample_mode="random_sample") if self.conf.Models.WorldModel.stochastic_head else prior_logits
                prior_flattened_sample = self.flatten_sample(prior_sample) if self.conf.Models.WorldModel.stochastic_head else prior_sample
                return prior_flattened_sample, dist_feat[:, -1:], mems

    def predict_next(self, last_flattened_sample, action, termination, log_video=True, mems=None, device=None):
        with torch.autocast(device_type='cuda', dtype=self.tensor_dtype, enabled=self.use_amp):
            if isinstance(self.storm_transformer, StochasticTransformerKVCache):
                dist_feat = self.storm_transformer.forward_with_kv_cache(last_flattened_sample, action)
            else:
                src_length = last_flattened_sample.shape[1] * self.conf.Models.Slot_attn.num_slots
                src_length = src_length + mems[0].shape[0] if mems is not None else src_length
                sequence_length = last_flattened_sample.shape[1] + mems[0].shape[0]/self.conf.Models.Slot_attn.num_slots if mems is not None else last_flattened_sample.shape[1]
                positions = torch.arange(sequence_length -1, -1, -1, device=device).repeat_interleave(self.conf.Models.Slot_attn.num_slots, dim=0).long() if self.conf.Models.WorldModel.slot_based  else torch.arange(src_length - 1, -1, -1, device=device) 
                temporal_mask = get_causal_mask(src_length, self.conf.Models.Slot_attn.num_slots, device, termination, self.conf.Models.Slot_attn.num_slots, mem_num_tokens=mems[0].shape[0], generation=True)
                if last_flattened_sample.dim() == 5:
                    last_flattened_sample = rearrange(last_flattened_sample, 'b t s e E->b t s (e E)')
                dist_feat, mems = self.storm_transformer(last_flattened_sample, action, temporal_mask, positions, mems, generation=True)
            

            # decoding
            if self.conf.Models.WorldModel.stochastic_head:
                prior_logits = self.dist_head.forward_prior(dist_feat, generation=True)
                prior_sample = self.stright_throught_gradient(prior_logits, sample_mode="random_sample")
                prior_flattened_sample = self.flatten_sample(prior_sample)
            else:
                if self.conf.Models.Agent.pooling_layer == 'dino-sbd':
                    slots_hat = self.slots_head(dist_feat)
                    prior_flattened_sample = slots_hat
                else:
                    prior_flattened_sample = dist_feat
        
            if log_video:
                slots_hat = self.slots_head(dist_feat[:8])
                seq_len = slots_hat.shape[1]
                slots_hat = rearrange(slots_hat, 'b t s e -> (b t) s e')
                recon, colors, masks = self.image_decoder(slots_hat)
                recon = rearrange(recon, '(b t) c h w -> b t c h w', t=seq_len)
                colors = rearrange(colors, '(b t) k c h w -> b t k c h w', t=seq_len)
                masks = rearrange(masks, '(b t) k c h w -> b t k c h w', t=seq_len)
                output_hat = recon, colors, masks
            else:
                output_hat = None
            
            if self.conf.Models.WorldModel.model=='OC-irisXL':
                combined_dist_feat = rearrange(dist_feat, 'b t s e-> b t (s e)') if self.conf.Models.WorldModel.wm_oc_pool_layer != 'cls-transformer' else dist_feat
                combined_dist_feat = self.wm_oc_pool_layer(combined_dist_feat)
                reward_hat = self.reward_decoder(combined_dist_feat)
                reward_hat = self.symlog_twohot_loss_func.decode(reward_hat)
                termination_hat = self.termination_decoder(combined_dist_feat)
                termination_hat = termination_hat > 0
            else:
                reward_hat = self.reward_decoder(dist_feat)
                reward_hat = self.symlog_twohot_loss_func.decode(reward_hat)
                termination_hat = self.termination_decoder(dist_feat)
                termination_hat = termination_hat > 0
  
        return output_hat, reward_hat, termination_hat, prior_flattened_sample, dist_feat, mems

    def stright_throught_gradient(self, logits, sample_mode="random_sample"):
        dist = OneHotCategorical(logits=logits)
        if sample_mode == "random_sample":
            sample = dist.sample() + dist.probs - dist.probs.detach()
        elif sample_mode == "mode":
            sample = dist.mode
        elif sample_mode == "probs":
            sample = dist.probs
        return sample

    def flatten_sample(self, sample):
        if sample.dim() == 5:
            sample = rearrange(sample, "B L T K C -> B L T (K C)")
        else:
            sample = rearrange(sample, "B L K C -> B L (K C)")
        return sample

    def init_imagine_buffer(self, imagine_batch_size, imagine_batch_length, dtype, device):
        '''
        This can slightly improve the efficiency of imagine_data
        But may vary across different machines
        '''
        if self.imagine_batch_size != imagine_batch_size or self.imagine_batch_length != imagine_batch_length:
            print(f"init_imagine_buffer: {imagine_batch_size}x{imagine_batch_length}@{dtype}")
            self.imagine_batch_size = imagine_batch_size
            self.imagine_batch_length = imagine_batch_length
            if self.conf.Models.WorldModel.model=='OC-irisXL':
                latent_size = (imagine_batch_size, imagine_batch_length+1, self.num_slots, self.stoch_flattened_dim)
                hidden_size = (imagine_batch_size, imagine_batch_length+1, self.num_slots, self.transformer_hidden_dim)
            else:
                latent_size = (imagine_batch_size, imagine_batch_length+1, self.stoch_flattened_dim)
                hidden_size = (imagine_batch_size, imagine_batch_length+1, self.transformer_hidden_dim)
            scalar_size = (imagine_batch_size, imagine_batch_length)
            self.latent_buffer = torch.zeros(latent_size, dtype=dtype, device=device)
            self.hidden_buffer = torch.zeros(hidden_size, dtype=dtype, device=device)
            self.action_buffer = torch.zeros(scalar_size, dtype=dtype, device=device)
            self.reward_hat_buffer = torch.zeros(scalar_size, dtype=dtype, device=device)
            self.termination_hat_buffer = torch.zeros(scalar_size, dtype=dtype, device=device)

    def imagine_data(self, agent: agents.ActorCriticAgent, sample_obs, sample_action, sample_termination,
                     imagine_batch_size, imagine_batch_length, log_video, logger, device):
        self.init_imagine_buffer(imagine_batch_size, imagine_batch_length, dtype=self.tensor_dtype, device=device)
        obs_hat_list, colors_hat_list, masks_hat_list = [], [], []
        if log_video:
            sample_obs, obs_gt = torch.chunk(sample_obs, 2, 1)
       
        if isinstance(self.storm_transformer, StochasticTransformerKVCache):
            self.storm_transformer.reset_kv_cache_list(imagine_batch_size, dtype=self.tensor_dtype, device=device)
        # context
        if self.conf.Models.WorldModel.model == 'OC-irisXL':
            context_slots, context_latent, _, _  = self.encode_obs(sample_obs)
            mems = self.storm_transformer.init_mems()
        else:
            context_latent = self.encode_obs(sample_obs)
            mems = None
        
        for i in range(sample_obs.shape[1]):  # context_length is sample_obs.shape[1]
            last_obs_hat, last_reward_hat, last_termination_hat, last_latent, last_dist_feat, mems = self.predict_next(
                context_latent[:, i:i+1],
                sample_action[:, i:i+1],
                sample_termination[:, i:i+1],
                log_video=log_video,
                mems=mems, 
                device=device
            )
        self.latent_buffer[:, 0:1] = last_latent   # change initialization of self.latent_buffer
        self.hidden_buffer[:, 0:1] = last_dist_feat

        # imagine
        for i in range(imagine_batch_length):
            action = agent.sample(torch.cat([self.latent_buffer[:, i:i+1], self.hidden_buffer[:, i:i+1]], dim=-1))
            self.action_buffer[:, i:i+1] = action

            last_obs_hat, last_reward_hat, last_termination_hat, last_latent, last_dist_feat, mems = self.predict_next(
                self.latent_buffer[:, i:i+1], self.action_buffer[:, i:i+1], self.termination_hat_buffer[:, i:i+1] ,log_video=log_video, mems=mems, device=device)

            self.latent_buffer[:, i+1:i+2] = last_latent
            self.hidden_buffer[:, i+1:i+2] = last_dist_feat
            self.reward_hat_buffer[:, i:i+1] = last_reward_hat
            self.termination_hat_buffer[:, i:i+1] = last_termination_hat
            if log_video:
                last_obs_hat, last_colors_hat, last_masks_hat = last_obs_hat
                obs_hat_list.append(last_obs_hat[::imagine_batch_size//16])  # uniform sample vec_env
                colors_hat_list.append(last_colors_hat[::imagine_batch_size//16]) 
                masks_hat_list.append(last_masks_hat[::imagine_batch_size//16]) 
        
        if log_video:
            obs_hat = torch.clamp(torch.cat(obs_hat_list, dim=1), 0, 1)
            obs_downsampled = self.downsample(rearrange(obs_gt[:obs_hat_list[0].shape[0]], 'b t c h w->(b t c) h w')).view(*obs_hat.shape)
            colors_hat, masks_hat = torch.cat(colors_hat_list, dim=1), torch.cat(masks_hat_list, dim=1)
            logger.log("Imagine/predict_video", obs_hat.cpu().float().detach().numpy())
            obs_hat_list = self.compute_image_with_slots(obs_downsampled, obs_hat, colors_hat, masks_hat)
            logger.log("Imagine/predict_slots_video", torch.clamp(torch.cat(obs_hat_list, dim=1), 0, 1).cpu().float().detach().numpy())

        return torch.cat([self.latent_buffer, self.hidden_buffer], dim=-1), self.action_buffer, self.reward_hat_buffer, self.termination_hat_buffer

    def update(self, obs, action, reward, termination, logger=None, log_recs=False):
        self.train()
        batch_size, batch_length = obs.shape[:2]

        with torch.autocast(device_type='cuda', dtype=self.tensor_dtype, enabled=self.use_amp):
            obs_downsampled = self.downsample(rearrange(obs, 'b t c h w -> (b t) c h w'))
            obs_downsampled = rearrange(obs_downsampled, '(b t) c h w -> b t c h w', b=batch_size)

            # encoding
            if self.conf.Models.WorldModel.model == 'OC-irisXL':
                embedding, attns, z_vit = self.dino.dino_encode(obs.reshape(-1, 4, *obs.shape[2:]))  # embedding = slots
                reconstructions = self.dino.decode(embedding)
                embedding = embedding.reshape(batch_size, batch_length, *embedding.shape[2:])
                history_length = embedding.shape[1]
                src_length = tgt_length = history_length * self.conf.Models.Slot_attn.num_slots
                device = embedding.device
                positions = torch.arange(history_length - 1, -1, -1, device=device).repeat_interleave(self.conf.Models.Slot_attn.num_slots, dim=0).long() if self.conf.Models.WorldModel.slot_based  else torch.arange(src_length - 1, -1, -1, device=device) 
            else:
                embedding = self.encoder(obs)
                
            post_logits = self.dist_head.forward_post(embedding.detach()) if self.conf.Models.WorldModel.independent_modules else self.dist_head.forward_post(embedding)
            if self.conf.Models.WorldModel.stochastic_head:
                sample = self.stright_throught_gradient(post_logits, sample_mode="random_sample")
            
            flattened_sample = self.flatten_sample(sample) if self.conf.Models.WorldModel.stochastic_head else post_logits
            
            # decoding image
            obs_hat, colors, masks = self.image_decoder(rearrange(embedding, 'b t s e -> (b t) s e').detach()) if self.conf.Models.WorldModel.model=='OC-irisXL' else self.image_decoder(flattened_sample)
            
            # transformer
            temporal_mask = get_causal_mask(src_length, tgt_length, embedding.device, termination, self.conf.Models.Slot_attn.num_slots) if self.conf.Models.WorldModel.model == 'OC-irisXL' else get_subsequent_mask_with_batch_length(batch_length, flattened_sample.device)
            dist_feat = self.storm_transformer(flattened_sample, action, temporal_mask, positions) if self.conf.Models.WorldModel.model == 'OC-irisXL' else self.storm_transformer(flattened_sample, action, temporal_mask) 
            if self.conf.Models.WorldModel.stochastic_head:
                prior_logits = self.dist_head.forward_prior(dist_feat)
            # decoding reward and termination with dist_feat
            if self.conf.Models.WorldModel.model=='OC-irisXL':
                slots_hat = self.slots_head(dist_feat)
                combined_dist_feat = rearrange(dist_feat, 'b t s e-> b t (s e)') if self.conf.Models.WorldModel.wm_oc_pool_layer != 'cls-transformer' else dist_feat
                combined_dist_feat = self.wm_oc_pool_layer(combined_dist_feat)
                reward_hat = self.reward_decoder(combined_dist_feat)
                termination_hat = self.termination_decoder(combined_dist_feat)
            else:
                reward_hat = self.reward_decoder(dist_feat)
                termination_hat = self.termination_decoder(dist_feat)

            # DINO losses
            consistency_loss = self.dino.cosine_loss(attns) if self.conf.Models.WorldModel.model == 'OC-irisXL' else 0
            dino_reconstruction_loss = torch.pow(z_vit - reconstructions, 2).mean() if self.conf.Models.WorldModel.model == 'OC-irisXL' else 0
            # decoder losses
            obs_hat = rearrange(obs_hat, '(b t) c h w -> b t c h w', b=batch_size)
            decoder_loss = torch.pow(obs_hat - obs_downsampled, 2).mean() if self.conf.Models.WorldModel.model == 'OC-irisXL' else 0
            dino_loss = dino_reconstruction_loss + consistency_loss if self.conf.Models.WorldModel.model == 'OC-irisXL' else self.mse_loss_func(obs_hat, obs)
            # STORM env losses
            reward_loss = self.symlog_twohot_loss_func(reward_hat, reward)
            termination_loss = self.bce_with_logits_loss_func(termination_hat, termination)
            slots_loss = F.mse_loss(embedding.detach(), slots_hat)
            # dyn-rep loss
            
            wm_loss = reward_loss + slots_loss + termination_loss 
            total_loss = dino_loss + decoder_loss + wm_loss
            if self.conf.Models.WorldModel.stochastic_head:
                dynamics_loss, dynamics_real_kl_div = self.categorical_kl_div_loss(post_logits[:, 1:].reshape(-1,  *post_logits.shape[2:]).detach(), prior_logits.reshape(*post_logits.shape)[:, :-1].reshape(-1,  *post_logits.shape[2:]))
                representation_loss, representation_real_kl_div = self.categorical_kl_div_loss(post_logits[:, 1:].reshape(-1,  *post_logits.shape[2:]), prior_logits.reshape(*post_logits.shape)[:, :-1].reshape(-1,  *post_logits.shape[2:]).detach())
                total_loss += 0.5*dynamics_loss + 0.1*representation_loss

        # gradient descent
        if self.conf.Models.WorldModel.model=='OC-irisXL':
<<<<<<< HEAD
            # DINO Optimization
            self.scaler.scale(dino_loss).backward()
            self.scaler.unscale_(self.dino_optimizer)  # for clip grad
            norm_dino = torch.nn.utils.clip_grad_norm_(self.dino_parameters, max_norm=1.0)
            self.scaler.step(self.dino_optimizer)
            self.scaler.update()
            self.dino_optimizer.zero_grad(set_to_none=True)
            # Decoder Optimization
            self.scaler.scale(decoder_loss).backward()
            self.scaler.unscale_(self.decoder_optimizer)  # for clip grad
            norm_decoder = torch.nn.utils.clip_grad_norm_(self.dino_parameters, max_norm=1.0)
            self.scaler.step(self.decoder_optimizer)
            self.scaler.update()
            self.decoder_optimizer.zero_grad(set_to_none=True)
            # WM Optimization
            self.scaler.scale(wm_loss).backward()
=======
            self.scaler.scale(total_loss).backward()
            self.scaler.unscale_(self.dino_optimizer)  # for clip grad
>>>>>>> 9d7dd9b4
            self.scaler.unscale_(self.wm_optimizer)  # for clip grad
            self.scaler.unscale_(self.dec_optimizer)  # for clip grad
            dino_norm = torch.nn.utils.clip_grad_norm_(self.dino_parameters, max_norm=1.0)
            wm_norm = torch.nn.utils.clip_grad_norm_(self.wm_parameters, max_norm=10.0)
            dec_norm = torch.nn.utils.clip_grad_norm_(self.dec_parameters, max_norm=1.0)
            self.scaler.step(self.dino_optimizer)
            self.scaler.step(self.wm_optimizer)
            self.scaler.step(self.dec_optimizer)
            self.scaler.update()

            if self.dino_scheduler is not None:
                self.dino_scheduler.step()
            if self.wm_scheduler is not None:
                self.wm_scheduler.step()
            if self.dec_scheduler is not None:
                self.dec_scheduler.step()

            self.dino_optimizer.zero_grad(set_to_none=True)
            self.wm_optimizer.zero_grad(set_to_none=True)
            self.dec_optimizer.zero_grad(set_to_none=True)
        else:
            self.scaler.scale(total_loss).backward()
            self.scaler.unscale_(self.optimizer)  # for clip grad
            torch.nn.utils.clip_grad_norm_(self.parameters(), max_norm=1000.0)
            self.scaler.step(self.optimizer)
            self.scaler.update()
            self.optimizer.zero_grad(set_to_none=True)

        if logger is not None:
            logger.log("WorldModel/consistency_loss", consistency_loss.item())
            logger.log("WorldModel/dino_reconstruction_loss", dino_reconstruction_loss.item())
            logger.log("WorldModel/decoder_reconstruction_loss", decoder_loss.item())
            logger.log("WorldModel/dino_norm", norm_dino.item())
            logger.log("WorldModel/decoder_norm", norm_decoder.item())
            logger.log("WorldModel/reward_loss", reward_loss.item())
            logger.log("WorldModel/slots_loss", slots_loss.item())
            logger.log("WorldModel/termination_loss", termination_loss.item())
            if self.conf.Models.WorldModel.stochastic_head:
                logger.log("WorldModel/dynamics_loss", dynamics_loss.item())
                logger.log("WorldModel/dynamics_real_kl_div", dynamics_real_kl_div.item())
                logger.log("WorldModel/representation_loss", representation_loss.item())
                logger.log("WorldModel/representation_real_kl_div", representation_real_kl_div.item())
            logger.log("WorldModel/total_loss", total_loss.item())
            logger.log("WorldModelNorm/dino_norm", dino_norm.item())
            logger.log("WorldModelNorm/wm_norm", wm_norm.item())
            logger.log("WorldModelNorm/dec_norm", dec_norm.item())
            if log_recs:
                #logger.log("WorldModel/predict_slots_video", torch.clamp(torch.cat(obs_hat_list, dim=1), 0, 1).cpu().float().detach().numpy())
                obs_hat_list = self.compute_image_with_slots(obs_downsampled, obs_hat, rearrange(colors, '(b t) s c h w -> b t s c h w', b=batch_size), rearrange(masks, '(b t) s c h w -> b t s c h w', b=batch_size))
                logger.log("DINO/video/predict_slots_recs", torch.clamp(torch.cat(obs_hat_list, dim=1), 0, 1).cpu().float().detach().numpy())
    
    def update_separate(self, obs, action, reward, termination, logger=None, log_recs=False):
        # self.train()

        ###########################
        ###########################
        # train dino
        self.eval()
        self.dino.train()
        batch_size, batch_length = obs.shape[:2]

        with torch.autocast(device_type='cuda', dtype=self.tensor_dtype, enabled=self.use_amp):
            embedding, attns, z_vit = self.dino.dino_encode(obs.reshape(-1, 4, *obs.shape[2:]))  # embedding = slots
            reconstructions = self.dino.decode(embedding)
            embedding = embedding.reshape(batch_size, batch_length, *embedding.shape[2:])
            consistency_loss = self.dino.cosine_loss(attns)
            dino_reconstruction_loss = torch.pow(z_vit - reconstructions, 2).mean()
            dino_loss = dino_reconstruction_loss + consistency_loss

        self.scaler.scale(dino_loss).backward()
        self.scaler.unscale_(self.dino_optimizer)  # for clip grad
        dino_norm = torch.nn.utils.clip_grad_norm_(self.dino_parameters, max_norm=1.0)
        self.scaler.step(self.dino_optimizer)
        self.scaler.update()

        if self.dino_scheduler is not None:
            self.dino_scheduler.step()

        self.dino_optimizer.zero_grad(set_to_none=True)

        ###########################
        ###########################
        # train wm
        self.eval()
        self.dist_head.train()
        self.storm_transformer.train()
        self.slots_head.train()
        self.reward_decoder.train()
        self.termination_decoder.train()
        batch_size, batch_length = obs.shape[:2]

        with torch.autocast(device_type='cuda', dtype=self.tensor_dtype, enabled=self.use_amp):
            with torch.no_grad():
                embedding, _, _ = self.dino.dino_encode(obs.reshape(-1, 4, *obs.shape[2:]))
            embedding = embedding.reshape(batch_size, batch_length, *embedding.shape[2:])
            history_length = embedding.shape[1]
            src_length = tgt_length = history_length * self.conf.Models.Slot_attn.num_slots
            device = embedding.device
            positions = torch.arange(history_length - 1, -1, -1, device=device).repeat_interleave(self.conf.Models.Slot_attn.num_slots, dim=0).long() if self.conf.Models.WorldModel.slot_based  else torch.arange(src_length - 1, -1, -1, device=device) 

            post_logits = self.dist_head.forward_post(embedding.detach()) if self.conf.Models.WorldModel.independent_modules else self.dist_head.forward_post(embedding)
            if self.conf.Models.WorldModel.stochastic_head:
                sample = self.stright_throught_gradient(post_logits, sample_mode="random_sample")
            
            flattened_sample = self.flatten_sample(sample) if self.conf.Models.WorldModel.stochastic_head else post_logits

            # transformer
            temporal_mask = get_causal_mask(src_length, tgt_length, embedding.device, termination, self.conf.Models.Slot_attn.num_slots)
            dist_feat = self.storm_transformer(flattened_sample, action, temporal_mask, positions)
            if self.conf.Models.WorldModel.stochastic_head:
                prior_logits = self.dist_head.forward_prior(dist_feat)
            # decoding reward and termination with dist_feat
            slots_hat = self.slots_head(dist_feat)
            combined_dist_feat = rearrange(dist_feat, 'b t s e-> b t (s e)') if self.conf.Models.WorldModel.wm_oc_pool_layer != 'cls-transformer' else dist_feat
            combined_dist_feat = self.wm_oc_pool_layer(combined_dist_feat)
            reward_hat = self.reward_decoder(combined_dist_feat)
            termination_hat = self.termination_decoder(combined_dist_feat)

            # STORM env losses
            reward_loss = self.symlog_twohot_loss_func(reward_hat, reward)
            termination_loss = self.bce_with_logits_loss_func(termination_hat, termination)
            slots_loss = F.mse_loss(embedding.detach(), slots_hat)
            # dyn-rep loss
            wm_loss = reward_loss + slots_loss + termination_loss 

        self.scaler.scale(wm_loss).backward()
        self.scaler.unscale_(self.wm_optimizer)  # for clip grad
        wm_norm = torch.nn.utils.clip_grad_norm_(self.wm_parameters, max_norm=10.0)
        self.scaler.step(self.wm_optimizer)
        self.scaler.update()

        if self.wm_scheduler is not None:
            self.wm_scheduler.step()

        self.wm_optimizer.zero_grad(set_to_none=True)

        ###########################
        ###########################
        # train decoder
        self.eval()
        self.image_decoder.train()
        batch_size, batch_length = obs.shape[:2]

        with torch.autocast(device_type='cuda', dtype=self.tensor_dtype, enabled=self.use_amp):
            obs_downsampled = self.downsample(rearrange(obs, 'b t c h w -> (b t) c h w'))
            obs_downsampled = rearrange(obs_downsampled, '(b t) c h w -> b t c h w', b=batch_size)

            with torch.no_grad():
                embedding, _, _ = self.dino.dino_encode(obs.reshape(-1, 4, *obs.shape[2:]))
            embedding = embedding.reshape(batch_size, batch_length, *embedding.shape[2:])

            # decoding image
            obs_hat, colors, masks = self.image_decoder(rearrange(embedding, 'b t s e -> (b t) s e').detach())

            # decoder losses
            obs_hat = rearrange(obs_hat, '(b t) c h w -> b t c h w', b=batch_size)
            decoder_loss = torch.pow(obs_hat - obs_downsampled, 2).mean()
 
        # gradient descent
        self.scaler.scale(decoder_loss).backward()
        self.scaler.unscale_(self.dec_optimizer)  # for clip grad
        dec_norm = torch.nn.utils.clip_grad_norm_(self.dec_parameters, max_norm=1.0)
        self.scaler.step(self.dec_optimizer)
        self.scaler.update()

        if self.dec_scheduler is not None:
            self.dec_scheduler.step()

        self.dec_optimizer.zero_grad(set_to_none=True)

        total_loss = dino_loss + wm_loss + decoder_loss

        if logger is not None:
            logger.log("WorldModel/consistency_loss", consistency_loss.item())
            logger.log("WorldModel/dino_reconstruction_loss", dino_reconstruction_loss.item())
            logger.log("WorldModel/decoder_reconstruction_loss", decoder_loss.item())
            logger.log("WorldModel/reward_loss", reward_loss.item())
            logger.log("WorldModel/slots_loss", slots_loss.item())
            logger.log("WorldModel/termination_loss", termination_loss.item())
            # if self.conf.Models.WorldModel.stochastic_head:
            #     logger.log("WorldModel/dynamics_loss", dynamics_loss.item())
            #     logger.log("WorldModel/dynamics_real_kl_div", dynamics_real_kl_div.item())
            #     logger.log("WorldModel/representation_loss", representation_loss.item())
            #     logger.log("WorldModel/representation_real_kl_div", representation_real_kl_div.item())
            logger.log("WorldModel/total_loss", total_loss.item())
            logger.log("WorldModelNorm/dino_norm", dino_norm.item())
            logger.log("WorldModelNorm/wm_norm", wm_norm.item())
            logger.log("WorldModelNorm/dec_norm", dec_norm.item())
            if log_recs:
                #logger.log("WorldModel/predict_slots_video", torch.clamp(torch.cat(obs_hat_list, dim=1), 0, 1).cpu().float().detach().numpy())
                obs_hat_list = self.compute_image_with_slots(obs_downsampled, obs_hat, rearrange(colors, '(b t) s c h w -> b t s c h w', b=batch_size), rearrange(masks, '(b t) s c h w -> b t s c h w', b=batch_size))
                logger.log("DINO/video/predict_slots_recs", torch.clamp(torch.cat(obs_hat_list, dim=1), 0, 1).cpu().float().detach().numpy())

    @torch.no_grad()
    def compute_image_with_slots(self, obs, recons, colors, masks):
        b, t, _, h, w = obs.size()
        plots = []
        obs, colors, masks = obs.cpu(), colors.cpu(), masks.cpu()
        recons = recons.cpu() if torch.is_tensor(recons) else recons
        for i in range(1):
            ob = obs[i] # (t c h w)
            recon = recons[i] # (t c h w)
            full_plot = torch.cat([ob.unsqueeze(1), recon.unsqueeze(1)], dim=1) # (t 2 c h w)
            color = colors[i].float() 
            mask = masks[i].float()
            subimage = color * mask
            mask = mask.repeat(1,1,3,1,1)
            full_plot = torch.cat([full_plot, mask, subimage], dim=1) #(T,2+K+K,3,D,D)
            full_plot = full_plot.permute(1, 0, 2, 3, 4).contiguous()  # (H,W,3,D,D)
            full_plot = full_plot.view(-1, 1, 3, h, w)  # (H*W, 3, D, D)
            plots.append(full_plot)

        return plots<|MERGE_RESOLUTION|>--- conflicted
+++ resolved
@@ -348,12 +348,7 @@
             )
             
             self.downsample = Resize(size=(conf.Models.Decoder.resolution, conf.Models.Decoder.resolution))
-<<<<<<< HEAD
-            self.dino_parameters = list(self.dino.parameters()) 
-            self.decoder_parameters = list(self.image_decoder.parameters()) 
-=======
-            self.dino_parameters = list(self.dino.parameters())
->>>>>>> 9d7dd9b4
+            self.dino_parameters = list(self.dino.parameters()) + list(self.image_decoder.parameters()) 
             self.wm_parameters = list(self.storm_transformer.parameters()) + list(self.wm_oc_pool_layer.parameters()) + list(self.slots_head.parameters()) + list(self.termination_decoder.parameters()) + list(self.reward_decoder.parameters()) + list(self.dist_head.parameters()) 
             self.dec_parameters = list(self.image_decoder.parameters())
             self.dino_optimizer = torch.optim.Adam(self.dino_parameters, lr=0.0002)
@@ -683,27 +678,15 @@
 
         # gradient descent
         if self.conf.Models.WorldModel.model=='OC-irisXL':
-<<<<<<< HEAD
             # DINO Optimization
-            self.scaler.scale(dino_loss).backward()
+            self.scaler.scale(dino_and_dec_loss).backward()
             self.scaler.unscale_(self.dino_optimizer)  # for clip grad
-            norm_dino = torch.nn.utils.clip_grad_norm_(self.dino_parameters, max_norm=1.0)
+            torch.nn.utils.clip_grad_norm_(self.dino_parameters, max_norm=1.0)
             self.scaler.step(self.dino_optimizer)
             self.scaler.update()
             self.dino_optimizer.zero_grad(set_to_none=True)
-            # Decoder Optimization
-            self.scaler.scale(decoder_loss).backward()
-            self.scaler.unscale_(self.decoder_optimizer)  # for clip grad
-            norm_decoder = torch.nn.utils.clip_grad_norm_(self.dino_parameters, max_norm=1.0)
-            self.scaler.step(self.decoder_optimizer)
-            self.scaler.update()
-            self.decoder_optimizer.zero_grad(set_to_none=True)
             # WM Optimization
             self.scaler.scale(wm_loss).backward()
-=======
-            self.scaler.scale(total_loss).backward()
-            self.scaler.unscale_(self.dino_optimizer)  # for clip grad
->>>>>>> 9d7dd9b4
             self.scaler.unscale_(self.wm_optimizer)  # for clip grad
             self.scaler.unscale_(self.dec_optimizer)  # for clip grad
             dino_norm = torch.nn.utils.clip_grad_norm_(self.dino_parameters, max_norm=1.0)
